--- conflicted
+++ resolved
@@ -1,17 +1,2 @@
-<<<<<<< HEAD
-
-# SeniorDesign
-
-## bruh
-
-### chat we are so cooked
-
-this whole shit chopped fr
-
-LET'S GO WE GOT THIS
-=======
 # Synth Software Repository
-Put all software related to the Teensy and its peripherals here
-
-(this shit chopped fr, we aint makin it)
->>>>>>> 0c262ba4
+Put all software related to the Daisy Seed and its peripherals here